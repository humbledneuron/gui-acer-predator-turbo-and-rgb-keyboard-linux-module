# Acer Gaming RGB keyboard backlight and Turbo mode Linux kernel module (Acer Predator, Acer Helios, Acer Nitro)
![](keyboard.webp)
    
Inspired by https://github.com/hackbnw/faustus, this project extends current acer-wmi linux kernel module to support Acer gaming functions

Turbo mode should support Acer Helios Predator and Acer Triton Predator series. 
RGB Keyboard is only tested on Acer (Predator, Helios, Nitro) 300 series ( 4-zone RGB ). 

Experimental unofficial Linux platform driver module for Acer Predator Gaming series laptops.
## WARNING: Use at your own risk. This driver interacts with low-level WMI methods which haven't been tested on all series.  

**Will this work on my laptop?**

Compablity table:


| Product name  | Turbo Mode (Implemented)| Turbo Mode (Tested)| RGB (Impelmented)| RGB (Tested)|
| ------------- |:-----------------------:|:------------------:|:-----------------:|:------------:|
| AN515-45  |   -                   |   -               | Yes               |Yes           |
| AN515-55  |   -                   |   -               | Yes               |Yes           |
| AN517-41  |   -                   |   -               | Yes               |Yes           |
| PH315-52 |   Yes                   |   Yes               | Yes               |Yes           |
| PH315-53 |   Yes                   |   Yes               | Yes               |Yes           |
| PH317-53 |   Yes                   |   Yes               | Yes               |Yes           |
| PH317-54 |   Yes                   |   No               | Yes               |No           |
| PH517-51 |   Yes                   |   No               | Yes               |No           |
| PH517-52 |   Yes                   |   No               | Yes               |No           |
| PH517-61 |   Yes                   |   No               | Yes               |No           |
| PH717-71 |   Yes                   |   No               | Yes               |No           |
| PH717-72 |   Yes                   |   No               | Yes               |No           |
| PT314-51 |   No                   |   No               | Yes               |Yes           |
| PT315-51 |   Yes                   |   Yes               | Yes               |Yes           |
| PT315-52 |   Yes                   |   No               | Yes               |No           |
| PT515-51 |   Yes                   |   No               | Yes               |No           |
| PT515-52 |   Yes                   |   No               | Yes               |No           |
| PT917-71 |   Yes                   |   No               | Yes               |No           |




Obviously, I don't have access to all these models, so if it worked(or not) for you, kindly please mention your model on issues so we can ship this to Linux kernel.

You can find your model using this command:
`sudo dmidecode -s system-product-name`
___
#### RGB Keyboard:
I think dynamic RGB effects should work only on 4zone RGB keyboards like 300 series but haven't tested other models.

Check the output of this command:  
`# file /sys/bus/wmi/devices/7A4DDFE7-5B5D-40B4-8595-4408E0CC7F56/`  
If the directory exists, it may work fine. Otherwise, RGB will not work at all.

## Requirements
Secure boot must be disabled.  
Install linux headers using your distro package manager:
Ubuntu (or other Debian baseds distros):  
`sudo apt-get install linux-headers-$(uname -r)`

Arch (I don't use arch anymore btw):  
`sudo pacman -S linux-headers`



## Install one time (Module won't work after reboot)
```bash
git clone https://github.com/JafarAkhondali/acer-helios-300-rgb-keyboard-linux-module
cd "acer-helios-300-rgb-keyboard-linux-module"
chmod +x ./install.sh
sudo ./install.sh
```



## Install as a service (Will work after reboot)
```bash
git clone https://github.com/JafarAkhondali/acer-helios-300-rgb-keyboard-linux-module
cd "acer-helios-300-rgb-keyboard-linux-module"
chmod +x ./*.sh
sudo ./install_service.sh
```



## Usage
Turbo mode should work fine by using the turbo button on keyboard.

For RGB, the module will mount a new character device at `/dev/acer-gkbbl-0` to communicate
with kernel space.  
To make it easier to interact with this device, a simple python has been attached.  
`python3 facer_rgb.py`  
or check help for more advanced usage:  
`python3 facer_rgb.py --help`

```
usage: facer_rgb.py [-h] [-m MODE] [-z ZONE] [-s SPEED] [-b BRIGHTNESS] [-d DIRECTION] [-cR RED] [-cG GREEN] [-cB BLUE]

Interacts with experimental Acer-wmi kernel module.
-m [mode index]
    Effect modes:
    0 -> Static [Accepts ZoneID[1,2,3,4] + RGB Color]
    1 -> Breath [Accepts RGB color]
    2 -> Neon
    3 -> Wave
    4 -> Shifting [Accepts RGB color]
    5 -> Zoom [Accepts RGB color]

-z [ZoneID]
    Zone ID(Only in static mode):
    Possible values: 1,2,3,4

-s [speed]
    Animation Speed:
    
    0 -> No animation speed (static)
    1 -> Slowest animation speed
    9 -> Fastest animation speed
    
    You can use values between 1-9 to adjust the speed or increase speed even more than 255, but keep in mind
    that values higher than 9 were not used in the official PredatorSense application.

-b [brightness]
    Keyboard backlight Brightness:
    
    0   -> No backlight (turned off)
    100 -> Maximum backlight brightness
    
-d [direction]
    Animation direction:
    
    1   -> Right to Left
    2   -> Left to Right

-cR [red value]
    Some modes require specific [R]GB color
    
    0   -> Minimum red range
    255 -> Maximum red range

-cG [green value]
    Some modes require specific R[G]B color
    
    0   -> Minimum green range
    255 -> Maximum green range

-cB [blue value]
    Some modes require specific RG[B] color
    
    0   -> Minimum blue range
    255 -> Maximum blue range

optional arguments:
  -h, --help     show this help message and exit
  -m MODE
  -z ZONE
  -s SPEED
  -b BRIGHTNESS
  -d DIRECTION
  -cR RED
  -cG GREEN
  -cB BLUE
```
Sample usages:

Breath effect with Purple color(speed=4, brightness=100):  
`python3 facer_rgb.py -m 1 -s 4 -b 100 -cR 255 -cG 0 -cB 255`

Neon effect(speed=3, brightness=100):  
`python3 facer_rgb.py -m 2 -s 3 -b 100`

Wave effect(speed=5, brightness=100):  
`python3 facer_rgb.py -m 3 -s 5 -b 100`

Shifting effect with Blue color (speed=5, brightness=100):  
`python3 facer_rgb.py -m 4 -s 5 -b 100 -cR 0 -cB 255 -cG 0`

Zoom effect with Green color (speed=7, brightness=100):  
`python3 facer_rgb.py -m 5 -s 7 -b 100 -cR 0 -cB 0 -cG 255`

Static waving (speed=0):
`python3 facer_rgb.py -m 3 -s 0 -b 100`

Static mode coloring (zone=1 => most left zone, color=blue):  
`python3 facer_rgb.py -m 0 -z 1 -cR 0 -cB 255 -cG 0`

Static mode coloring (zone=4 => most right zone, color=purple):  
`python3 facer_rgb.py -m 0 -z 4 -cR 255 -cB 255 -cG 0`


## Known problems
<<<<<<< HEAD
Changes are not persistent after reboot. You'll need to install the module again. Of course, if you didn't install the module as a service.
=======
>>>>>>> a874f947
If installation failed, check this [issue](https://github.com/JafarAkhondali/acer-predator-turbo-and-rgb-keyboard-linux-module/issues/4#issuecomment-905486393)
If something didn't look right, do a reboot (or boot to windows) and play a little with some Predator Sense app to reset ACPI registers. 

## Uninstall:
Simply run `./uninstall.sh` and (hopefully) everything should be back to normal.  
If you have installed it as a service, simply run `./uninstal_service.sh`

## Feedback:
If this worked or didn't worked for you, kindly make a new issue, and attach the following if possible:  
`sudo dmidecode | grep "Product Name" -B 2 -A 4`  
`sudo cat /sys/firmware/acpi/tables/DSDT > dsdt.aml`

## Donation:
Donations are not required, but shows your ❤️ to open source and encourages me to implement more features for this project.
[Paypal](https://www.paypal.com/paypalme/jafarakhondali)

BNB: bnb18vseyxgydwq8xs2hmz7chekazz9jmj7uplvapg  
Tether(ERC20): 0x11753b26B4d91177B779D429a6a1C1C90f722f1C  
BTC: bc1qpd2v5acc8m8gjmpg78lhz5uakjxdclmawq3xdc  



## Contributing
**Are you a developer?**

1. Fork it!
2. Create your feature branch: `git checkout -b my-new-feature`
3. Commit your changes: `git commit -am 'Add some feature'`
4. Push to the branch: `git push origin my-new-feature`
5. Submit a pull request

## Roadmap:
- [x] Send patch to kernel mainline (currently only turbo mode for 315-53 is implemented)  
- [x] Implement Turbo mode  
- [x] Implement RGB Dynamic effects (4-zone)  
- [x] Implement RGB Static coloring (4-zone)
- [x] Install as a system service (Thanks to [Kapitoha](https://github.com/Kapitoha))
- [ ] GUI ([Zehra](https://github.com/zehratullayl/Linux-Predator-GUI) is working on this, but it's still in beta )
- [ ] Custom Fans speed
- [ ] Implement RGB Dynamic effects (per key RGB)  
- [ ] Implement RGB Static coloring (per key RGB)  


## License
GNU General Public License v3<|MERGE_RESOLUTION|>--- conflicted
+++ resolved
@@ -187,10 +187,6 @@
 
 
 ## Known problems
-<<<<<<< HEAD
-Changes are not persistent after reboot. You'll need to install the module again. Of course, if you didn't install the module as a service.
-=======
->>>>>>> a874f947
 If installation failed, check this [issue](https://github.com/JafarAkhondali/acer-predator-turbo-and-rgb-keyboard-linux-module/issues/4#issuecomment-905486393)
 If something didn't look right, do a reboot (or boot to windows) and play a little with some Predator Sense app to reset ACPI registers. 
 
